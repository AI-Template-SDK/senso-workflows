--- conflicted
+++ resolved
@@ -185,22 +185,7 @@
 
 // ** MODIFIED: Updated signature to accept partnerID **
 // chargeRunsInTx is an internal helper to process a list of runs within a transaction.
-<<<<<<< HEAD
 func (s *usageService) chargeRunsInTx(ctx context.Context, tx *sqlx.Tx, orgID, partnerID uuid.UUID, runs []*models.QuestionRun) (int, error) {
-=======
-func (s *usageService) chargeRunsInTx(ctx context.Context, tx *sqlx.Tx, orgID uuid.UUID, runs []*models.QuestionRun) (int, error) {
-	// Fetch the org to get its partner_id (do this once per batch)
-	org, err := s.repos.OrgRepo.GetByID(ctx, orgID)
-	if err != nil {
-		return 0, fmt.Errorf("failed to fetch org %s: %w", orgID, err)
-	}
-	if org == nil {
-		return 0, fmt.Errorf("org %s not found", orgID)
-	}
-
-	fmt.Printf("[chargeRunsInTx] Processing %d runs for org %s (partner: %s)\n", len(runs), orgID, org.PartnerID)
-
->>>>>>> 014eddd7
 	chargedCount := 0
 	// ** ADDED: Calculate positive cost for deduction **
 	deductCost := -DefaultQuestionRunCost // e.g., 0.05
@@ -222,11 +207,7 @@
 		metadata := map[string]string{
 			"question_run_id": run.QuestionRunID.String(),
 			"org_id":          orgID.String(),
-<<<<<<< HEAD
 			"partner_id":      partnerID.String(), // ** ADDED **
-=======
-			"partner_id":      org.PartnerID.String(),
->>>>>>> 014eddd7
 		}
 		if run.BatchID != nil {
 			metadata["batch_id"] = run.BatchID.String()
@@ -237,11 +218,7 @@
 		entry := &models.CreditLedger{
 			EntryID:    uuid.New(),
 			OrgID:      &orgID,
-<<<<<<< HEAD
 			PartnerID:  &partnerID,             // ** ADDED **
-=======
-			PartnerID:  &org.PartnerID,         // Required for partner-level usage queries
->>>>>>> 014eddd7
 			Amount:     DefaultQuestionRunCost, // This is the charge (debit)
 			SourceType: "question_run",         // As per migration 000027
 			SourceID:   &sourceIDStr,
