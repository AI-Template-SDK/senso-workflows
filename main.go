// main.go
package main

import (
	"context"
	"fmt"
	"log"
	"net/http"
	"os"
	"time"

	"github.com/inngest/inngestgo"
	"github.com/jmoiron/sqlx"
	"github.com/joho/godotenv"
	_ "github.com/lib/pq"
	
	"github.com/AI-Template-SDK/senso-api/pkg/database"
	"github.com/AI-Template-SDK/senso-workflows/internal/config"
	"github.com/AI-Template-SDK/senso-workflows/services"
	"github.com/AI-Template-SDK/senso-workflows/workflows"
	"github.com/qdrant/go-client/qdrant"
	"github.com/typesense/typesense-go/v2/typesense"
)

// createDatabaseClient creates a database client using our config structure
func createDatabaseClient(ctx context.Context, cfg config.DatabaseConfig) (*database.Client, error) {
	connStr := fmt.Sprintf(
		"host=%s port=%d user=%s password=%s dbname=%s sslmode=%s",
		cfg.Host, cfg.Port, cfg.User, cfg.Password, cfg.Name, cfg.SSLMode,
	)

	db, err := sqlx.ConnectContext(ctx, "postgres", connStr)
	if err != nil {
		return nil, fmt.Errorf("failed to connect to database: %w", err)
	}

	db.SetMaxOpenConns(cfg.MaxOpenConns)
	db.SetMaxIdleConns(cfg.MaxIdleConns)
	db.SetConnMaxLifetime(time.Duration(cfg.ConnMaxLifetime) * time.Second)

	if err := db.PingContext(ctx); err != nil {
		return nil, fmt.Errorf("failed to ping database: %w", err)
	}

	return &database.Client{DB: db}, nil
}

func main() {
	if err := godotenv.Load(); err != nil {
		if err := godotenv.Load("dev.env"); err != nil {
			log.Printf("Note: No .env or dev.env file loaded: %v", err)
		} else {
			log.Printf("Loaded dev.env file for local development")
		}
	} else {
		log.Printf("Loaded .env file")
	}

	cfg := config.Load()

	log.Printf("Environment: %s", cfg.Environment)
	log.Printf("Port: %s", cfg.Port)
	log.Printf("Database Host: %s", cfg.Database.Host)
	log.Printf("Database Name: %s", cfg.Database.Name)

	if cfg.OpenAIAPIKey == "" {
		log.Printf("WARNING: OpenAI API key not loaded!")
	} else {
		log.Printf("OpenAI API key loaded (length: %d)", len(cfg.OpenAIAPIKey))
	}
	if cfg.AnthropicAPIKey == "" {
		log.Printf("WARNING: Anthropic API key not loaded!")
	} else {
		log.Printf("Anthropic API key loaded (length: %d)", len(cfg.AnthropicAPIKey))
	}

	ctx := context.Background()
	dbClient, err := createDatabaseClient(ctx, cfg.Database)
	if err != nil {
		log.Fatalf("Failed to connect to database: %v", err)
	}
	defer dbClient.Close()
	log.Printf("Successfully connected to database")

	repoManager := services.NewRepositoryManager(dbClient)
	log.Printf("Repository manager initialized")

	if cfg.Environment == "development" || cfg.Environment == "" {
		os.Unsetenv("INNGEST_SIGNING_KEY")
		cfg.InngestSigningKey = ""
		log.Printf("Running in development mode - signing key verification disabled")
	}

	// === CORRECTED: INITIALIZE QDRANT AND TYPESENSE CLIENTS ===
	qdrantClient, err := qdrant.NewClient(&qdrant.Config{
		Host: cfg.Qdrant.Host,
		Port: cfg.Qdrant.Port,
	})
	if err != nil {
		log.Fatalf("Failed to create Qdrant client: %v", err)
	}
	log.Printf("Qdrant client initialized for host: %s", cfg.Qdrant.Host)

	typesenseClient := typesense.NewClient(
		typesense.WithServer(fmt.Sprintf("http://%s:%d", cfg.Typesense.Host, cfg.Typesense.Port)),
		typesense.WithAPIKey(cfg.Typesense.APIKey),
	)
	log.Printf("Typesense client initialized for host: %s", cfg.Typesense.Host)
	// === END CORRECTED ===

	// Initialize services with repository manager and proper dependencies
	orgService := services.NewOrgService(cfg, repoManager)
	dataExtractionService := services.NewDataExtractionService(cfg)
	questionRunnerService := services.NewQuestionRunnerService(cfg, repoManager, dataExtractionService)
	analyticsService := services.NewAnalyticsService(cfg, repoManager)
	
	// Corrected: Initialize OpenAI service correctly
	costService := services.NewCostService()
	openAIService := services.NewOpenAIProvider(cfg, "gpt-4-turbo", costService)

	ingestionService := services.NewIngestionService(qdrantClient, typesenseClient, openAIService, cfg)
	log.Printf("Ingestion service initialized")

	// Create Inngest client
	client, err := inngestgo.NewClient(
		inngestgo.ClientOpts{
			AppID:    "senso-workflows",
			EventKey: inngestgo.StrPtr(cfg.InngestEventKey),
			Env:      inngestgo.StrPtr(cfg.Environment),
		},
	)
	if err != nil {
		log.Fatalf("Failed to create Inngest client: %v", err)
	}

	// Initialize workflows with services
	orgProcessor := workflows.NewOrgProcessor(
		orgService,
		analyticsService,
		questionRunnerService,
		cfg,
	)
	scheduledProcessor := workflows.NewScheduledProcessor(orgService)
	contentProcessor := workflows.NewContentProcessor(ingestionService)
	log.Printf("Content processor initialized")

	// Set client on workflows
	orgProcessor.SetClient(client)
	scheduledProcessor.SetClient(client)
	contentProcessor.SetClient(client)

	// Register functions
	orgProcessor.ProcessOrg()
	scheduledProcessor.DailyOrgProcessor()
	scheduledProcessor.WeeklyLoadAnalyzer()
	contentProcessor.ProcessWebsiteContent()

	// Create handler
	h := client.Serve()

	// Setup routes
	mux := http.NewServeMux()
	mux.Handle("/api/inngest", h)
<<<<<<< HEAD
=======

	// Root endpoint for ALB health check
	mux.HandleFunc("/", func(w http.ResponseWriter, r *http.Request) {
		w.WriteHeader(http.StatusOK)
		w.Write([]byte(`{"service":"senso-workflows","status":"running"}`))
	})

	// Health check
>>>>>>> 9aa89b81
	mux.HandleFunc("/health", func(w http.ResponseWriter, r *http.Request) {
		w.WriteHeader(http.StatusOK)
		w.Write([]byte(`{"status":"healthy"}`))
	})
	mux.HandleFunc("/test/trigger-org", func(w http.ResponseWriter, r *http.Request) {
		if r.Method != http.MethodPost {
			w.WriteHeader(http.StatusMethodNotAllowed)
			return
		}
		testOrgID := "test-org-123"
		evt := inngestgo.Event{
			Name: "org.process",
			Data: map[string]interface{}{"org_id": testOrgID, "triggered_by": "manual_test", "user_id": "test-user"},
		}
		result, err := client.Send(r.Context(), evt)
		if err != nil {
			log.Printf("Failed to send test event: %v", err)
			w.WriteHeader(http.StatusInternalServerError)
			w.Write([]byte(fmt.Sprintf(`{"error":"Failed to send event: %v"}`, err)))
			return
		}
		log.Printf("Test event sent successfully: %+v", result)
		w.WriteHeader(http.StatusOK)
		w.Write([]byte(fmt.Sprintf(`{"status":"success","message":"Test event sent for org %s","event_ids":["%s"]}`, testOrgID, result)))
	})

	// Start server
	port := cfg.Port
	log.Printf("Starting Senso Workflows service on port %s", port)
	if err := http.ListenAndServe(":"+port, mux); err != nil {
		log.Fatal(err)
	}
}<|MERGE_RESOLUTION|>--- conflicted
+++ resolved
@@ -161,8 +161,6 @@
 	// Setup routes
 	mux := http.NewServeMux()
 	mux.Handle("/api/inngest", h)
-<<<<<<< HEAD
-=======
 
 	// Root endpoint for ALB health check
 	mux.HandleFunc("/", func(w http.ResponseWriter, r *http.Request) {
@@ -171,7 +169,6 @@
 	})
 
 	// Health check
->>>>>>> 9aa89b81
 	mux.HandleFunc("/health", func(w http.ResponseWriter, r *http.Request) {
 		w.WriteHeader(http.StatusOK)
 		w.Write([]byte(`{"status":"healthy"}`))
